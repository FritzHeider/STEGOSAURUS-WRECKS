--- conflicted
+++ resolved
@@ -125,7 +125,6 @@
 
         if st.button("Encode", type="primary", disabled=(image_input is None)):
             try:
-<<<<<<< HEAD
                 tmp_file = tempfile.NamedTemporaryFile(delete=False, suffix=".png")
                 output_image_path = tmp_file.name
                 tmp_file.close()
@@ -134,10 +133,7 @@
                 progress.progress(10)
                 compress_image_before_encoding(image_input, output_image_path)
                 progress.progress(40)
-=======
-                st.info("Processing...")
-                compress_image_before_encoding(image_input, output_image_path, max_kb=int(target_kb))
->>>>>>> a16640cb
+
 
                 if option == "Text":
                     if not master_plan:
@@ -151,7 +147,6 @@
                             plane=encoding_plane,
                             password=(password or None),
                         )
-<<<<<<< HEAD
                         progress.progress(80)
                         st.success(f"Text successfully encoded into the {encoding_plane} plane.")
                         st.image(output_image_path, caption="Encoded image", use_container_width=True)
@@ -160,15 +155,7 @@
                         if st.button("Finalize & Download"):
                             st.markdown(get_image_download_link(output_image_path), unsafe_allow_html=True)
                             st.session_state["last_output"] = output_image_path
-=======
-                        st.success(
-                            f"Text successfully encoded into {len(paths)} image(s) using the {encoding_plane} plane."
-                        )
-                        for i, p in enumerate(paths, 1):
-                            st.image(p, caption=f"Encoded image {i}", use_container_width=True)
-                            st.markdown(get_image_download_link(p), unsafe_allow_html=True)
-                        st.session_state["last_output"] = paths[0]
->>>>>>> a16640cb
+
 
                 else:
                     if not uploaded_file_zlib:
@@ -187,19 +174,13 @@
                         st.success(
                             f"Zlib-compressed file successfully encoded into {len(paths)} image(s) using the {encoding_plane} plane."
                         )
-<<<<<<< HEAD
                         st.image(output_image_path, caption="Encoded image", use_container_width=True)
                         progress.progress(100)
                         st.info("Review the encoded image above before downloading.")
                         if st.button("Finalize & Download"):
                             st.markdown(get_image_download_link(output_image_path), unsafe_allow_html=True)
                             st.session_state["last_output"] = output_image_path
-=======
-                        for i, p in enumerate(paths, 1):
-                            st.image(p, caption=f"Encoded image {i}", use_container_width=True)
-                            st.markdown(get_image_download_link(p), unsafe_allow_html=True)
-                        st.session_state["last_output"] = paths[0]
->>>>>>> a16640cb
+
 
                 st.balloons()
             except Exception as e:
@@ -219,7 +200,6 @@
 
         if st.button("Decode", type="primary", disabled=(image_input is None)):
             try:
-<<<<<<< HEAD
                 progress = st.progress(0)
                 progress.progress(20)
                 image = Image.open(image_input)
@@ -233,28 +213,7 @@
                     data = decode_zlib_from_image(image, decoding_plane, password or None)
                     progress.progress(90)
                     st.success("Hidden file extracted. Review before downloading.")
-=======
-                # Normalize to list[Image.Image]
-                if isinstance(image_input, list):
-                    imgs = []
-                    for f in image_input:
-                        if hasattr(f, "seek"):
-                            try:
-                                f.seek(0)
-                            except Exception:
-                                pass
-                        imgs.append(Image.open(f))
-                else:
-                    imgs = [Image.open(image_input)]
-
-                if decoding_option == "Text":
-                    extracted_text = decode_text_from_plane(imgs, decoding_plane, password or None)
-                    st.success("Hidden text extracted:")
-                    st.text_area("Decoded Text:", extracted_text, height=240)
-                else:
-                    data = decode_zlib_from_image(imgs, decoding_plane, password or None)
-                    st.success("Hidden file extracted.")
->>>>>>> a16640cb
+
                     st.download_button("Download decoded file", data, file_name="decoded.bin")
                 progress.progress(100)
             except ValueError as e:
